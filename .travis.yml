--- conflicted
+++ resolved
@@ -2,13 +2,8 @@
 
 go:
   - 1.6
-<<<<<<< HEAD
-=======
-  - 1.5.3
-  - 1.4.3
   - 1.7
   - 1.8
->>>>>>> 46d8fef0
 services:
   - redis-server
   - mysql
