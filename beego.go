// Copyright 2014 beego Author. All Rights Reserved.
//
// Licensed under the Apache License, Version 2.0 (the "License");
// you may not use this file except in compliance with the License.
// You may obtain a copy of the License at
//
//      http://www.apache.org/licenses/LICENSE-2.0
//
// Unless required by applicable law or agreed to in writing, software
// distributed under the License is distributed on an "AS IS" BASIS,
// WITHOUT WARRANTIES OR CONDITIONS OF ANY KIND, either express or implied.
// See the License for the specific language governing permissions and
// limitations under the License.

package beego

import (
	"os"
	"path/filepath"
	"strconv"
	"strings"
)

const (
	// VERSION represent beego web framework version.
	VERSION = "1.9.0"

	// DEV is for develop
	DEV = "dev"
	// PROD is for production
	PROD = "prod"
)

//hook function to run
type hookfunc func() error

var (
	hooks = make([]hookfunc, 0) //hook function slice to store the hookfunc
)

// AddAPPStartHook is used to register the hookfunc
// The hookfuncs will run in beego.Run()
<<<<<<< HEAD
// such as sessionInit, middleware start, buildtemplate, admin start
func AddAPPStartHook(hf hookfunc) {
	hooks = append(hooks, hf)
=======
// such as initiating session , starting middleware , building template, starting admin control and so on.
func AddAPPStartHook(hf ...hookfunc) {
	hooks = append(hooks, hf...)
>>>>>>> c5118e95
}

// Run beego application.
// beego.Run() default run on HttpPort
// beego.Run("localhost")
// beego.Run(":8089")
// beego.Run("127.0.0.1:8089")
func Run(params ...string) {

	initBeforeHTTPRun()

	if len(params) > 0 && params[0] != "" {
		strs := strings.Split(params[0], ":")
		if len(strs) > 0 && strs[0] != "" {
			BConfig.Listen.HTTPAddr = strs[0]
		}
		if len(strs) > 1 && strs[1] != "" {
			BConfig.Listen.HTTPPort, _ = strconv.Atoi(strs[1])
		}
	}

	BeeApp.Run()
}

func initBeforeHTTPRun() {
	//init hooks
	AddAPPStartHook(
		registerMime,
		registerDefaultErrorHandler,
		registerSession,
		registerTemplate,
		registerAdmin,
		registerGzip,
	)

	for _, hk := range hooks {
		if err := hk(); err != nil {
			panic(err)
		}
	}
}

// TestBeegoInit is for test package init
func TestBeegoInit(ap string) {
	path := filepath.Join(ap, "conf", "app.conf")
	os.Chdir(ap)
	InitBeegoBeforeTest(path)
}

// InitBeegoBeforeTest is for test package init
func InitBeegoBeforeTest(appConfigPath string) {
	if err := LoadAppConfig(appConfigProvider, appConfigPath); err != nil {
		panic(err)
	}
	BConfig.RunMode = "test"
	initBeforeHTTPRun()
}<|MERGE_RESOLUTION|>--- conflicted
+++ resolved
@@ -40,15 +40,9 @@
 
 // AddAPPStartHook is used to register the hookfunc
 // The hookfuncs will run in beego.Run()
-<<<<<<< HEAD
-// such as sessionInit, middleware start, buildtemplate, admin start
-func AddAPPStartHook(hf hookfunc) {
-	hooks = append(hooks, hf)
-=======
 // such as initiating session , starting middleware , building template, starting admin control and so on.
 func AddAPPStartHook(hf ...hookfunc) {
 	hooks = append(hooks, hf...)
->>>>>>> c5118e95
 }
 
 // Run beego application.
